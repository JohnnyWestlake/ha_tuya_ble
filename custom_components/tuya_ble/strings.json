--- conflicted
+++ resolved
@@ -33,11 +33,7 @@
       "push": {
         "name": "Push"
       },
-<<<<<<< HEAD
-      "ble_unlock_check": {
-=======
       "bluetooth_unlock": {
->>>>>>> 4c67d8eb
         "name": "Unlock"
       }
     },
