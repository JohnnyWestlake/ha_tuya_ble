# Home Assistant support for Tuya BLE devices

## Overview

This integration supports Tuya devices connected via BLE.

_Inspired by code of [@redphx](https://github.com/redphx/poc-tuya-ble-fingerbot)_

_Original HASS component forked from https://github.com/PlusPlus-ua/ha_tuya_ble_

_This forks base is from https://github.com/markusg1234/ha_tuya_ble_


## Installation

Place the `custom_components` folder in your configuration directory (or add its contents to an existing `custom_components` folder). Alternatively install via [HACS](https://hacs.xyz/).

[![Open your Home Assistant instance and open a repository inside the Home Assistant Community Store.](https://my.home-assistant.io/badges/hacs_repository.svg)](https://my.home-assistant.io/redirect/hacs_repository/?owner=patriot1889&repository=ha_tuya_ble&category=integration)

## Usage

After adding to Home Assistant integration should discover all supported Bluetooth devices, or you can add discoverable devices manually.

<<<<<<< HEAD
The integration works locally, but connection to Tuya BLE device requires device ID and encryption key from Tuya IOT cloud. It could be obtained using the same credentials as in official Tuya integration. To obtain the credentials, please refer to *old* official Tuya integration [documentation](https://web.archive.org/web/20240204064157/https://www.home-assistant.io/integrations/tuya/)
=======
The integration works locally, but connection to Tuya BLE device requires device ID and encryption key from Tuya IOT cloud. It could be obtained using the same credentials as in the previous official Tuya integration. To obtain the credentials, please refer to official Tuya integration [documentation](https://web.archive.org/web/20231228044831/https://www.home-assistant.io/integrations/tuya/) [[1]](https://github.com/home-assistant/home-assistant.io/blob/a4e6d4819f1db584cc66ba2082508d3978f83f7e/source/_integrations/tuya.markdown)
>>>>>>> 28d8950a

## Supported devices list (not up to date)

* Fingerbots (category_id 'szjqr')
  + Fingerbot (product_ids 'ltak7e1p', 'y6kttvd6', 'yrnk7mnn', 'nvr2rocq', 'bnt7wajf', 'rvdceqjh', '5xhbk964'), original device, first in category, powered by CR2 battery.
  + Adaprox Fingerbot (product_id 'y6kttvd6'), built-in battery with USB type C charging.
  + Fingerbot Plus (product_ids 'blliqpsj', 'ndvkgsrm', 'yiihr7zh', 'neq16kgd', 'mknd4lci', 'riecov42'), almost same as original, has sensor button for manual control.
  + CubeTouch 1s (product_id '3yqdo5yt'), built-in battery with USB type C charging.
  + CubeTouch II (product_id 'xhf790if'), built-in battery with USB type C charging.

  All features available in Home Assistant, programming (series of actions) is implemented for Fingerbot Plus.
  For programming exposed entities 'Program' (switch), 'Repeat forever', 'Repeats count', 'Idle position' and 'Program' (text). Format of program text is: 'position\[/time\];...' where position is in percents, optional time is in seconds (zero if missing).

* Temperature and humidity sensors (category_id 'wsdcg')
  + Soil moisture sensor (product_id 'ojzlzzsw').

* Temperature and humidity sensors (category_id 'zwjcy')
  + Smartlife Plant Sensor SGS01 (product_id 'gvygg3m8').

* CO2 sensors (category_id 'co2bj')
  + CO2 Detector (product_id '59s19z5m').

* Smart Locks (category_id 'ms')
  + Smart Lock (product_id 'ludzroix', 'isk2p555', 'gumrixyt').

* Climate (category_id 'wk')
  + Thermostatic Radiator Valve (product_ids 'drlajpqc', 'nhj2j7su').

* Smart water bottle (category_id 'znhsb')
  + Smart water bottle (product_id 'cdlandip')

* Irrigation computer (category_id 'ggq')
  + Irrigation computer (product_id '6pahkcau')
  + 2-outlet irrigation computer SGW02 (product_id 'hfgdqhho'), also known as MOES BWV-YC02-EU-GY



## Support project
_The following is a comment from the original developer which deserves to stay_


I am working on this integration in Ukraine. Our country was subjected to brutal aggression by Russia. The war still continues. The capital of Ukraine - Kyiv, where I live, and many other cities and villages are constantly under threat of rocket attacks. Our air defense forces are doing wonders, but they also need support. So if you want to help the development of this integration, donate some money and I will spend it to support our air defense.
<br><br>
<p align="center">
  <a href="https://www.buymeacoffee.com/3PaK6lXr4l"><img src="https://www.buymeacoffee.com/assets/img/custom_images/orange_img.png" alt="Buy me an air defense"></a>
</p><|MERGE_RESOLUTION|>--- conflicted
+++ resolved
@@ -21,11 +21,7 @@
 
 After adding to Home Assistant integration should discover all supported Bluetooth devices, or you can add discoverable devices manually.
 
-<<<<<<< HEAD
-The integration works locally, but connection to Tuya BLE device requires device ID and encryption key from Tuya IOT cloud. It could be obtained using the same credentials as in official Tuya integration. To obtain the credentials, please refer to *old* official Tuya integration [documentation](https://web.archive.org/web/20240204064157/https://www.home-assistant.io/integrations/tuya/)
-=======
-The integration works locally, but connection to Tuya BLE device requires device ID and encryption key from Tuya IOT cloud. It could be obtained using the same credentials as in the previous official Tuya integration. To obtain the credentials, please refer to official Tuya integration [documentation](https://web.archive.org/web/20231228044831/https://www.home-assistant.io/integrations/tuya/) [[1]](https://github.com/home-assistant/home-assistant.io/blob/a4e6d4819f1db584cc66ba2082508d3978f83f7e/source/_integrations/tuya.markdown)
->>>>>>> 28d8950a
+The integration works locally, but connection to Tuya BLE device requires device ID and encryption key from Tuya IOT cloud. It could be obtained using the same credentials as in the previous official Tuya integration. To obtain the credentials, please refer to official Tuya integration [documentation](https://web.archive.org/web/20240204064157/https://www.home-assistant.io/integrations/tuya/) [[1]](https://github.com/home-assistant/home-assistant.io/blob/a4e6d4819f1db584cc66ba2082508d3978f83f7e/source/_integrations/tuya.markdown)
 
 ## Supported devices list (not up to date)
 
