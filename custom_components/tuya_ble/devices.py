--- conflicted
+++ resolved
@@ -389,16 +389,10 @@
                 [
                     "blliqpsj",
                     "ndvkgsrm",
-<<<<<<< HEAD
                     "yiihr7zh",
                     "neq16kgd",
                     "6jcvqwh0",
                     "riecov42",
-=======
-                    "yiihr7zh", 
-                    "neq16kgd",
-                    "6jcvqwh0"
->>>>>>> 04f444a2
                 ],  # device product_ids
                 TuyaBLEProductInfo(
                     name="Fingerbot Plus",
@@ -533,20 +527,10 @@
         products={
             **dict.fromkeys(
                 [
-<<<<<<< HEAD
                     "6pahkcau",
                     "hfgdqhho",
                 ],  # device product_id
                 TuyaBLEProductInfo(
-=======
-                    "6pahkcau", 
-                    "hfgdqhho",
-                    "qycalacn",
-                    "fnlw6npo",
-                    "jjqi2syk",
-                ],  # device product_ids
-                TuyaBLEProductInfo( 
->>>>>>> 04f444a2
                     name="Irrigation computer",
                 ),
             )
@@ -559,7 +543,6 @@
             ),
         },
     ),
-<<<<<<< HEAD
     "dd": TuyaBLECategoryInfo(
         products={
             **dict.fromkeys(
@@ -576,34 +559,12 @@
             name="Strip Lights",
         ),
     ),
-=======
->>>>>>> 04f444a2
     "cl": TuyaBLECategoryInfo(
         products={
-            **dict.fromkeys(
-                [
-<<<<<<< HEAD
-                    "4pbr8eig",
-                ],  # device product_id
-                TuyaBLEProductInfo(
-                    name="Rope Blind Motor",
-                ),
-            )
-        },
-    ),
-=======
-                    "4pbr8eig"
-                ],
-                TuyaBLEProductInfo(
-                    name="Blind Controller"
-                )
-            ),
-            "kcy0x4pi": TuyaBLEProductInfo(
-                name="Curtain Controller"
-            )
+            **dict.fromkeys(["4pbr8eig"], TuyaBLEProductInfo(name="Blind Controller")),
+            "kcy0x4pi": TuyaBLEProductInfo(name="Curtain Controller"),
         }
-    )
->>>>>>> 04f444a2
+    ),
 }
 
 
