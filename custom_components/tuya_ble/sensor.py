"""The Tuya BLE integration."""

from __future__ import annotations
from dataclasses import dataclass, field
import logging
from typing import Callable
from homeassistant.components.sensor import (
    SensorDeviceClass,
    SensorEntity,
    SensorEntityDescription,
    SensorStateClass,
)
from homeassistant.config_entries import ConfigEntry
from homeassistant.const import (
    CONCENTRATION_PARTS_PER_MILLION,
    PERCENTAGE,
    SIGNAL_STRENGTH_DECIBELS_MILLIWATT,
    UnitOfTemperature,
    UnitOfTime,
    UnitOfVolume,
)
from homeassistant.core import HomeAssistant, callback
from homeassistant.helpers.entity import EntityCategory
from homeassistant.helpers.entity_platform import AddEntitiesCallback
from homeassistant.helpers.update_coordinator import DataUpdateCoordinator
from .const import (
    BATTERY_STATE_HIGH,
    BATTERY_STATE_LOW,
    BATTERY_STATE_NORMAL,
    BATTERY_CHARGED,
    BATTERY_CHARGING,
    BATTERY_NOT_CHARGING,
    CO2_LEVEL_ALARM,
    CO2_LEVEL_NORMAL,
    DOMAIN,
)
from .devices import TuyaBLEData, TuyaBLEEntity, TuyaBLEProductInfo
from .tuya_ble import TuyaBLEDataPointType, TuyaBLEDevice

_LOGGER = logging.getLogger(__name__)
SIGNAL_STRENGTH_DP_ID = -1
TuyaBLESensorIsAvailable = Callable[["TuyaBLESensor", TuyaBLEProductInfo], bool] | None


@dataclass
class TuyaBLESensorMapping:
    dp_id: int
    description: SensorEntityDescription
    force_add: bool = True
    dp_type: TuyaBLEDataPointType | None = None
    getter: Callable[[TuyaBLESensor], None] | None = None
    coefficient: float = 1.0
    icons: list[str] | None = None
    is_available: TuyaBLESensorIsAvailable = None


@dataclass
class TuyaBLEBatteryMapping(TuyaBLESensorMapping):
    description: SensorEntityDescription = field(
        default_factory=lambda: SensorEntityDescription(
            key="battery",
            device_class=SensorDeviceClass.BATTERY,
            native_unit_of_measurement=PERCENTAGE,
            entity_category=EntityCategory.DIAGNOSTIC,
            state_class=SensorStateClass.MEASUREMENT,
        )
    )


@dataclass
class TuyaBLETemperatureMapping(TuyaBLESensorMapping):
    description: SensorEntityDescription = field(
        default_factory=lambda: SensorEntityDescription(
            key="temperature",
            device_class=SensorDeviceClass.TEMPERATURE,
            native_unit_of_measurement=UnitOfTemperature.CELSIUS,
            state_class=SensorStateClass.MEASUREMENT,
        )
    )


def is_co2_alarm_enabled(self: TuyaBLESensor, product: TuyaBLEProductInfo) -> bool:
    result: bool = True
    datapoint = self._device.datapoints[13]
    if datapoint:
        result = bool(datapoint.value)
    return result


def battery_enum_getter(self: TuyaBLESensor) -> None:
    datapoint = self._device.datapoints[104]
    if datapoint:
        self._attr_native_value = datapoint.value * 20.0


@dataclass
class TuyaBLECategorySensorMapping:
    products: dict[str, list[TuyaBLESensorMapping]] | None = None
    mapping: list[TuyaBLESensorMapping] | None = None


@dataclass
class TuyaBLEWorkStateMapping(TuyaBLESensorMapping):
    description: SensorEntityDescription = field(
        default_factory=lambda: SensorEntityDescription(
            key="work_state",
            device_class=SensorDeviceClass.ENUM,
            options=[
                "auto",
                "manual",
                "idle",
            ],
        )
    )


mapping: dict[str, TuyaBLECategorySensorMapping] = {
    "co2bj": TuyaBLECategorySensorMapping(
        products={
            "59s19z5m": [  # CO2 Detector
                TuyaBLESensorMapping(
                    dp_id=1,
                    description=SensorEntityDescription(
                        key="carbon_dioxide_alarm",
                        icon="mdi:molecule-co2",
                        device_class=SensorDeviceClass.ENUM,
                        options=[
                            CO2_LEVEL_ALARM,
                            CO2_LEVEL_NORMAL,
                        ],
                    ),
                    is_available=is_co2_alarm_enabled,
                ),
                TuyaBLESensorMapping(
                    dp_id=2,
                    description=SensorEntityDescription(
                        key="carbon_dioxide",
                        device_class=SensorDeviceClass.CO2,
                        native_unit_of_measurement=CONCENTRATION_PARTS_PER_MILLION,
                        state_class=SensorStateClass.MEASUREMENT,
                    ),
                ),
                TuyaBLEBatteryMapping(dp_id=15),
                TuyaBLETemperatureMapping(dp_id=18),
                TuyaBLESensorMapping(
                    dp_id=19,
                    description=SensorEntityDescription(
                        key="humidity",
                        device_class=SensorDeviceClass.HUMIDITY,
                        native_unit_of_measurement=PERCENTAGE,
                        state_class=SensorStateClass.MEASUREMENT,
                    ),
                ),
            ]
        }
    ),
    "ms": TuyaBLECategorySensorMapping(
        products={
            **dict.fromkeys(
                ["ludzroix", "isk2p555", "uamrw6h3"],  # Smart Lock
                [
                    TuyaBLESensorMapping(
                        dp_id=21,
                        description=SensorEntityDescription(
                            key="alarm_lock",
                            device_class=SensorDeviceClass.ENUM,
                            options=[
                                "wrong_finger",
                                "wrong_password",
                                "wrong_card",
                                "wrong_face",
                                "tongue_bad",
                                "too_hot",
                                "unclosed_time",
                                "tongue_not_out",
                                "pry",
                                "key_in",
                                "low_battery",
                                "power_off",
                                "shock",
                            ],
                        ),
                    ),
                    TuyaBLEBatteryMapping(dp_id=8),
                ],
            ),
        }
    ),
    "jtmspro": TuyaBLECategorySensorMapping(
        products={
            "xicdxood": [  # Raycube K7 Pro+
                TuyaBLESensorMapping(
                    dp_id=21,  # Requires more testing
                    description=SensorEntityDescription(
                        key="alarm_lock",
                        icon="mdi:alarm-light-outline",
                        device_class=SensorDeviceClass.ENUM,
                        options=[
                            "wrong_finger",
                            "wrong_password",
                            "wrong_card",
                            "wrong_face",
                            "tongue_bad",
                            "too_hot",
                            "unclosed_time",
                            "tongue_not_out",
                            "pry",
                            "key_in",
                            "low_battery",
                            "power_off",
                            "shock",
                            "defense",
                        ],
                    ),
                ),
                TuyaBLESensorMapping(
                    dp_id=12,  # Retrieve last fingerprint used
                    description=SensorEntityDescription(
                        key="unlock_fingerprint",
                        icon="mdi:fingerprint",
                    ),
                ),
                TuyaBLESensorMapping(
                    dp_id=15,  # Retrieve last card used
                    description=SensorEntityDescription(
                        key="unlock_card",
                        icon="mdi:nfc-variant",
                    ),
                ),
                TuyaBLESensorMapping(
                    dp_id=13,  # Retrieve last code used
                    description=SensorEntityDescription(
                        key="unlock_password",
                        icon="mdi:keyboard-outline",
                    ),
                ),
                TuyaBLEBatteryMapping(dp_id=8),
            ],
        }
    ),
    "szjqr": TuyaBLECategorySensorMapping(
        products={
            **dict.fromkeys(
                ["3yqdo5yt", "xhf790if"],  # CubeTouch 1s and II
                [
                    TuyaBLESensorMapping(
                        dp_id=7,
                        description=SensorEntityDescription(
                            key="battery_charging",
                            device_class=SensorDeviceClass.ENUM,
                            entity_category=EntityCategory.DIAGNOSTIC,
                            options=[
                                BATTERY_NOT_CHARGING,
                                BATTERY_CHARGING,
                                BATTERY_CHARGED,
                            ],
                        ),
                        icons=[
                            "mdi:battery",
                            "mdi:power-plug-battery",
                            "mdi:battery-check",
                        ],
                    ),
                    TuyaBLEBatteryMapping(dp_id=8),
                ],
            ),
            **dict.fromkeys(
                [
                    "blliqpsj",
                    "ndvkgsrm",
                    "yiihr7zh",
<<<<<<< HEAD
                    "neq16kgd",
                    "6jcvqwh0" "riecov42",
=======
                    "riecov42",
                    "neq16kgd"
>>>>>>> 9c864d5f
                ],  # Fingerbot Plus
                [
                    TuyaBLEBatteryMapping(dp_id=12),
                ],
            ),
            **dict.fromkeys(
                [
                    "ltak7e1p",
                    "y6kttvd6",
                    "yrnk7mnn",
                    "nvr2rocq",
                    "bnt7wajf",
                    "rvdceqjh",
                    "5xhbk964",
                ],  # Fingerbot
                [
                    TuyaBLEBatteryMapping(dp_id=12),
                ],
            ),
        },
    ),
    "kg": TuyaBLECategorySensorMapping(
        products={
            **dict.fromkeys(
<<<<<<< HEAD
                ["mknd4lci", "riecov42"],  # Fingerbot Plus
=======
                [
                    "mknd4lci",
                    "riecov42",
                    "bs3ubslo"
                ],  # Fingerbot Plus
>>>>>>> 9c864d5f
                [
                    TuyaBLEBatteryMapping(dp_id=105),
                ],
            ),
        },
    ),
    "wsdcg": TuyaBLECategorySensorMapping(
        products={
            "ojzlzzsw": [  # Soil moisture sensor
                TuyaBLETemperatureMapping(
                    dp_id=1,
                    coefficient=10.0,
                ),
                TuyaBLESensorMapping(
                    dp_id=2,
                    description=SensorEntityDescription(
                        key="moisture",
                        device_class=SensorDeviceClass.MOISTURE,
                        native_unit_of_measurement=PERCENTAGE,
                        state_class=SensorStateClass.MEASUREMENT,
                    ),
                ),
                TuyaBLESensorMapping(
                    dp_id=3,
                    description=SensorEntityDescription(
                        key="battery_state",
                        icon="mdi:battery",
                        device_class=SensorDeviceClass.ENUM,
                        entity_category=EntityCategory.DIAGNOSTIC,
                        options=[
                            BATTERY_STATE_LOW,
                            BATTERY_STATE_NORMAL,
                            BATTERY_STATE_HIGH,
                        ],
                    ),
                    icons=[
                        "mdi:battery-alert",
                        "mdi:battery-50",
                        "mdi:battery-check",
                    ],
                ),
                TuyaBLEBatteryMapping(dp_id=4),
            ],
        },
    ),
    "zwjcy": TuyaBLECategorySensorMapping(
        products={
            "gvygg3m8": [  # Smartlife Plant Sensor SGS01
                TuyaBLETemperatureMapping(
                    dp_id=5,
                    coefficient=10.0,
                    description=SensorEntityDescription(
                        key="temp_current",
                        device_class=SensorDeviceClass.TEMPERATURE,
                        native_unit_of_measurement=UnitOfTemperature.CELSIUS,
                        state_class=SensorStateClass.MEASUREMENT,
                    ),
                ),
                TuyaBLESensorMapping(
                    dp_id=3,
                    description=SensorEntityDescription(
                        key="moisture",
                        device_class=SensorDeviceClass.MOISTURE,
                        native_unit_of_measurement=PERCENTAGE,
                        state_class=SensorStateClass.MEASUREMENT,
                    ),
                ),
                TuyaBLESensorMapping(
                    dp_id=14,
                    description=SensorEntityDescription(
                        key="battery_state",
                        icon="mdi:battery",
                        device_class=SensorDeviceClass.ENUM,
                        entity_category=EntityCategory.DIAGNOSTIC,
                        options=[
                            BATTERY_STATE_LOW,
                            BATTERY_STATE_NORMAL,
                            BATTERY_STATE_HIGH,
                        ],
                    ),
                    icons=[
                        "mdi:battery-alert",
                        "mdi:battery-50",
                        "mdi:battery-check",
                    ],
                ),
                TuyaBLEBatteryMapping(
                    dp_id=15,
                    description=SensorEntityDescription(
                        key="battery_percentage",
                        device_class=SensorDeviceClass.BATTERY,
                        native_unit_of_measurement=PERCENTAGE,
                        entity_category=EntityCategory.DIAGNOSTIC,
                        state_class=SensorStateClass.MEASUREMENT,
                    ),
                ),
            ],
        },
    ),
    "znhsb": TuyaBLECategorySensorMapping(
        products={
            "cdlandip": [  # Smart water bottle
                TuyaBLETemperatureMapping(
                    dp_id=101,
                ),
                TuyaBLESensorMapping(
                    dp_id=102,
                    description=SensorEntityDescription(
                        key="water_intake",
                        device_class=SensorDeviceClass.WATER,
                        native_unit_of_measurement=UnitOfVolume.MILLILITERS,
                        state_class=SensorStateClass.MEASUREMENT,
                    ),
                ),
                TuyaBLESensorMapping(
                    dp_id=104,
                    description=SensorEntityDescription(
                        key="battery",
                        device_class=SensorDeviceClass.BATTERY,
                        native_unit_of_measurement=PERCENTAGE,
                        entity_category=EntityCategory.DIAGNOSTIC,
                        state_class=SensorStateClass.MEASUREMENT,
                    ),
                    getter=battery_enum_getter,
                ),
            ],
        },
    ),
    "ggq": TuyaBLECategorySensorMapping(
        products={
            "6pahkcau": [  # Irrigation computer
                TuyaBLEBatteryMapping(dp_id=11),
                TuyaBLESensorMapping(
                    dp_id=6,
                    description=SensorEntityDescription(
                        key="time_left",
                        device_class=SensorDeviceClass.DURATION,
                        native_unit_of_measurement=UnitOfTime.MINUTES,
                        state_class=SensorStateClass.MEASUREMENT,
                    ),
                ),
            ],
            **dict.fromkeys(
                [
                    "hfgdqhho",
                    "qycalacn",
                    "fnlw6npo",
                    "jjqi2syk",
                ],  # Irrigation computer - dual outlet
                [
                    TuyaBLEBatteryMapping(dp_id=11),
                    TuyaBLESensorMapping(
                        dp_id=111,
                        description=SensorEntityDescription(
                            key="use_time_z1",
                            device_class=SensorDeviceClass.DURATION,
                            native_unit_of_measurement=UnitOfTime.SECONDS,
                            state_class=SensorStateClass.MEASUREMENT,
                        ),
                    ),
                    TuyaBLESensorMapping(
                        dp_id=110,
                        description=SensorEntityDescription(
                            key="use_time_z2",
                            device_class=SensorDeviceClass.DURATION,
                            native_unit_of_measurement=UnitOfTime.SECONDS,
                            state_class=SensorStateClass.MEASUREMENT,
                        ),
                    ),
                ],
            ),
        },
    ),
    "sfkzq": TuyaBLECategorySensorMapping(
        products={
            "0axr5s0b": [  # Valve Controller
                TuyaBLEBatteryMapping(dp_id=7),
                TuyaBLESensorMapping(
                    # dp_id=15,
                    dp_id=11,
                    description=SensorEntityDescription(
                        key="time_left",
                        device_class=SensorDeviceClass.DURATION,
                        native_unit_of_measurement=UnitOfTime.SECONDS,
                        state_class=SensorStateClass.MEASUREMENT,
                    ),
                ),
            ],
            "nxquc5lb": [  # Smart water timer - SOP10
                TuyaBLEBatteryMapping(dp_id=7),
                TuyaBLEWorkStateMapping(dp_id=12),
                TuyaBLESensorMapping(
                    dp_id=15,
                    description=SensorEntityDescription(
                        key="use_time_one",
                        device_class=SensorDeviceClass.DURATION,
                        native_unit_of_measurement=UnitOfTime.SECONDS,
                        state_class=SensorStateClass.MEASUREMENT,
                    ),
                ),
                TuyaBLESensorMapping(
                    dp_id=9,
                    description=SensorEntityDescription(
                        key="use_time",
                        device_class=SensorDeviceClass.DURATION,
                        native_unit_of_measurement=UnitOfTime.SECONDS,
                        state_class=SensorStateClass.MEASUREMENT,
                    ),
                ),
            ],
        },
    ),
}


def rssi_getter(sensor: TuyaBLESensor) -> None:
    sensor._attr_native_value = sensor._device.rssi


rssi_mapping = TuyaBLESensorMapping(
    dp_id=SIGNAL_STRENGTH_DP_ID,
    description=SensorEntityDescription(
        key="signal_strength",
        device_class=SensorDeviceClass.SIGNAL_STRENGTH,
        native_unit_of_measurement=SIGNAL_STRENGTH_DECIBELS_MILLIWATT,
        state_class=SensorStateClass.MEASUREMENT,
        entity_category=EntityCategory.DIAGNOSTIC,
        entity_registry_enabled_default=False,
    ),
    getter=rssi_getter,
)


def get_mapping_by_device(device: TuyaBLEDevice) -> list[TuyaBLESensorMapping]:
    category = mapping.get(device.category)
    if category is not None and category.products is not None:
        product_mapping = category.products.get(device.product_id)
        if product_mapping is not None:
            return product_mapping
        if category.mapping is not None:
            return category.mapping

    return []


class TuyaBLESensor(TuyaBLEEntity, SensorEntity):
    """Representation of a Tuya BLE sensor."""

    def __init__(
        self,
        hass: HomeAssistant,
        coordinator: DataUpdateCoordinator,
        device: TuyaBLEDevice,
        product: TuyaBLEProductInfo,
        mapping: TuyaBLESensorMapping,
    ) -> None:
        super().__init__(hass, coordinator, device, product, mapping.description)
        self._mapping = mapping

    @callback
    def _handle_coordinator_update(self) -> None:
        """Handle updated data from the coordinator."""
        if self._mapping.getter is not None:
            self._mapping.getter(self)
        else:
            datapoint = self._device.datapoints[self._mapping.dp_id]
            if datapoint:
                if datapoint.type == TuyaBLEDataPointType.DT_ENUM:
                    if self.entity_description.options is not None:
                        if datapoint.value >= 0 and datapoint.value < len(
                            self.entity_description.options
                        ):
                            self._attr_native_value = self.entity_description.options[
                                datapoint.value
                            ]
                        else:
                            self._attr_native_value = datapoint.value
                    if self._mapping.icons is not None:
                        if datapoint.value >= 0 and datapoint.value < len(
                            self._mapping.icons
                        ):
                            self._attr_icon = self._mapping.icons[datapoint.value]
                elif datapoint.type == TuyaBLEDataPointType.DT_VALUE:
                    self._attr_native_value = (
                        datapoint.value / self._mapping.coefficient
                    )
                else:
                    self._attr_native_value = datapoint.value
        self.async_write_ha_state()

    @property
    def available(self) -> bool:
        """Return if entity is available."""
        result = super().available
        if result and self._mapping.is_available:
            result = self._mapping.is_available(self, self._product)
        return result


async def async_setup_entry(
    hass: HomeAssistant,
    entry: ConfigEntry,
    async_add_entities: AddEntitiesCallback,
) -> None:
    """Set up the Tuya BLE sensors."""
    data: TuyaBLEData = hass.data[DOMAIN][entry.entry_id]
    mappings = get_mapping_by_device(data.device)
    entities: list[TuyaBLESensor] = [
        TuyaBLESensor(
            hass,
            data.coordinator,
            data.device,
            data.product,
            rssi_mapping,
        )
    ]
    for mapping in mappings:
        if mapping.force_add or data.device.datapoints.has_id(
            mapping.dp_id, mapping.dp_type
        ):
            entities.append(
                TuyaBLESensor(
                    hass,
                    data.coordinator,
                    data.device,
                    data.product,
                    mapping,
                )
            )
    async_add_entities(entities)<|MERGE_RESOLUTION|>--- conflicted
+++ resolved
@@ -269,13 +269,9 @@
                     "blliqpsj",
                     "ndvkgsrm",
                     "yiihr7zh",
-<<<<<<< HEAD
                     "neq16kgd",
-                    "6jcvqwh0" "riecov42",
-=======
+                    "6jcvqwh0",
                     "riecov42",
-                    "neq16kgd"
->>>>>>> 9c864d5f
                 ],  # Fingerbot Plus
                 [
                     TuyaBLEBatteryMapping(dp_id=12),
@@ -300,15 +296,7 @@
     "kg": TuyaBLECategorySensorMapping(
         products={
             **dict.fromkeys(
-<<<<<<< HEAD
                 ["mknd4lci", "riecov42"],  # Fingerbot Plus
-=======
-                [
-                    "mknd4lci",
-                    "riecov42",
-                    "bs3ubslo"
-                ],  # Fingerbot Plus
->>>>>>> 9c864d5f
                 [
                     TuyaBLEBatteryMapping(dp_id=105),
                 ],
