--- conflicted
+++ resolved
@@ -192,10 +192,10 @@
     "ms": TuyaBLECategoryInfo(
         products={
             **dict.fromkeys(
-<<<<<<< HEAD
-                 [
-                     "ludzroix",
-                     "isk2p555"
+                [
+                    "ludzroix",
+                    "isk2p555",
+                    "gumrixyt"
                  ],
                      TuyaBLEProductInfo(  # device product_id
                      name="Smart Lock",
@@ -205,16 +205,6 @@
             TuyaBLEProductInfo(
                 name="TEKXDD Fingerprint Smart Lock",
                 lock=1,
-=======
-                [
-                    "ludzroix",
-                    "isk2p555",
-                    "gumrixyt"
-                ],
-                    TuyaBLEProductInfo(  # device product_id
-                    name="Smart Lock",
-                ),
->>>>>>> 6b5f525d
             ),
         },
     ),
