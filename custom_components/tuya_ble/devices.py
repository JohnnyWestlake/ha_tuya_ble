--- conflicted
+++ resolved
@@ -283,12 +283,8 @@
         products={
             **dict.fromkeys(
                 [
-<<<<<<< HEAD
-                    "mknd4lci"
-=======
                     "mknd4lci",
                     "riecov42"
->>>>>>> 57152b91
                 ],  # device product_ids
                 TuyaBLEProductInfo(
                     name="Fingerbot Plus",
