--- conflicted
+++ resolved
@@ -50,7 +50,6 @@
         default_factory=lambda: SelectEntityDescription(
             key="fingerbot_mode",
             entity_category=EntityCategory.CONFIG,
-<<<<<<< HEAD
             options=[
                 FINGERBOT_MODE_PUSH,
                 FINGERBOT_MODE_SWITCH,
@@ -91,14 +90,6 @@
                 "cloudy",
                 "rainy",
             ],
-=======
-            options=
-                [
-                    FINGERBOT_MODE_PUSH,
-                    FINGERBOT_MODE_SWITCH,
-                    FINGERBOT_MODE_PROGRAM,
-                ],
->>>>>>> 9c864d5f
         )
     )
 
@@ -193,14 +184,9 @@
                     "blliqpsj",
                     "ndvkgsrm",
                     "yiihr7zh",
-<<<<<<< HEAD
                     "neq16kgd",
                     "6jcvqwh0",
                     "riecov42",
-=======
-                    "riecov42",
-                    "neq16kgd"
->>>>>>> 9c864d5f
                 ],  # Fingerbot Plus
                 [
                     TuyaBLEFingerbotModeMapping(dp_id=8),
@@ -225,15 +211,7 @@
     "kg": TuyaBLECategorySelectMapping(
         products={
             **dict.fromkeys(
-<<<<<<< HEAD
-                ["mknd4lci", "riecov42"],  # Fingerbot Plus
-=======
-                [
-                    "mknd4lci",
-                    "riecov42",
-                    "bs3ubslo"
-                ],  # Fingerbot Plus
->>>>>>> 9c864d5f
+                ["mknd4lci", "riecov42", "bs3ubslo"],  # Fingerbot Plus
                 [
                     TuyaBLEFingerbotModeMapping(dp_id=101),
                 ],
