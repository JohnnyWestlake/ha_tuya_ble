"""The Tuya BLE integration."""
from __future__ import annotations
from dataclasses import dataclass, field
import logging
from typing import Callable
from homeassistant.components.sensor import (
    SensorDeviceClass,
    SensorEntity,
    SensorEntityDescription,
    SensorStateClass,
)
from homeassistant.config_entries import ConfigEntry
from homeassistant.const import (
    CONCENTRATION_PARTS_PER_MILLION,
    PERCENTAGE,
    SIGNAL_STRENGTH_DECIBELS_MILLIWATT,
    UnitOfTemperature,
    UnitOfTime,
    UnitOfVolume,
)
from homeassistant.core import HomeAssistant, callback
from homeassistant.helpers.entity import EntityCategory
from homeassistant.helpers.entity_platform import AddEntitiesCallback
from homeassistant.helpers.update_coordinator import DataUpdateCoordinator
from .const import (
    BATTERY_STATE_HIGH,
    BATTERY_STATE_LOW,
    BATTERY_STATE_NORMAL,
    BATTERY_CHARGED,
    BATTERY_CHARGING,
    BATTERY_NOT_CHARGING,
    CO2_LEVEL_ALARM,
    CO2_LEVEL_NORMAL,
    DOMAIN,
)
from .devices import TuyaBLEData, TuyaBLEEntity, TuyaBLEProductInfo
from .tuya_ble import TuyaBLEDataPointType, TuyaBLEDevice
_LOGGER = logging.getLogger(__name__)
SIGNAL_STRENGTH_DP_ID = -1
TuyaBLESensorIsAvailable = Callable[["TuyaBLESensor", TuyaBLEProductInfo], bool] | None
@dataclass
class TuyaBLESensorMapping:
    dp_id: int
    description: SensorEntityDescription
    force_add: bool = True
    dp_type: TuyaBLEDataPointType | None = None
    getter: Callable[[TuyaBLESensor], None] | None = None
    coefficient: float = 1.0
    icons: list[str] | None = None
    is_available: TuyaBLESensorIsAvailable = None
@dataclass
class TuyaBLEBatteryMapping(TuyaBLESensorMapping):
    description: SensorEntityDescription = field(
        default_factory=lambda: SensorEntityDescription(
            key="battery",
            device_class=SensorDeviceClass.BATTERY,
            native_unit_of_measurement=PERCENTAGE,
            entity_category=EntityCategory.DIAGNOSTIC,
            state_class=SensorStateClass.MEASUREMENT,
        )
    )
@dataclass
class TuyaBLETemperatureMapping(TuyaBLESensorMapping):
    description: SensorEntityDescription = field(
        default_factory=lambda: SensorEntityDescription(
            key="temperature",
            device_class=SensorDeviceClass.TEMPERATURE,
            native_unit_of_measurement=UnitOfTemperature.CELSIUS,
            state_class=SensorStateClass.MEASUREMENT,
        )
    )
def is_co2_alarm_enabled(self: TuyaBLESensor, product: TuyaBLEProductInfo) -> bool:
    result: bool = True
    datapoint = self._device.datapoints[13]
    if datapoint:
        result = bool(datapoint.value)
    return result
def battery_enum_getter(self: TuyaBLESensor) -> None:
    datapoint = self._device.datapoints[104]
    if datapoint:
        self._attr_native_value = datapoint.value * 20.0
@dataclass
class TuyaBLECategorySensorMapping:
    products: dict[str, list[TuyaBLESensorMapping]] | None = None
    mapping: list[TuyaBLESensorMapping] | None = None
mapping: dict[str, TuyaBLECategorySensorMapping] = {
    "sfkzq": TuyaBLECategorySensorMapping(
        products={
            "nxquc5lb":  # Smart Water Valve
            [
                TuyaBLESensorMapping(
                    dp_id=7,
                    description=SensorEntityDescription(
                        key="battery_percentage",
                        device_class=SensorDeviceClass.BATTERY,
                        native_unit_of_measurement=PERCENTAGE,
                        entity_category=EntityCategory.DIAGNOSTIC,
                        state_class=SensorStateClass.MEASUREMENT,
                    ),
                ),   
            ]
        }
    ),
    "co2bj": TuyaBLECategorySensorMapping(
        products={
            "59s19z5m": [  # CO2 Detector
                TuyaBLESensorMapping(
                    dp_id=1,
                    description=SensorEntityDescription(
                        key="carbon_dioxide_alarm",
                        icon="mdi:molecule-co2",
                        device_class=SensorDeviceClass.ENUM,
                        options=[
                            CO2_LEVEL_ALARM,
                            CO2_LEVEL_NORMAL,
                        ],
                    ),
                    is_available=is_co2_alarm_enabled,
                ),
                TuyaBLESensorMapping(
                    dp_id=2,
                    description=SensorEntityDescription(
                        key="carbon_dioxide",
                        device_class=SensorDeviceClass.CO2,
                        native_unit_of_measurement=CONCENTRATION_PARTS_PER_MILLION,
                        state_class=SensorStateClass.MEASUREMENT,
                    ),
                ),
                TuyaBLEBatteryMapping(dp_id=15),
                TuyaBLETemperatureMapping(dp_id=18),
                TuyaBLESensorMapping(
                    dp_id=19,
                    description=SensorEntityDescription(
                        key="humidity",
                        device_class=SensorDeviceClass.HUMIDITY,
                        native_unit_of_measurement=PERCENTAGE,
                        state_class=SensorStateClass.MEASUREMENT,
                    ),
                ),
            ]
        }
    ),
    "ms": TuyaBLECategorySensorMapping(
        products={
            **dict.fromkeys(
<<<<<<< HEAD
                ["ludzroix", "isk2p555", "gumrixyt"], # Smart Lock
=======
                ["ludzroix", "isk2p555", "uamrw6h3"], # Smart Lock
>>>>>>> 2742dbc7
                [
                    TuyaBLESensorMapping(
                        dp_id=21,
                        description=SensorEntityDescription(
                            key="alarm_lock",
                            device_class=SensorDeviceClass.ENUM,
                            options=[
                                "wrong_finger",
                                "wrong_password",
                                "wrong_card",
                                "wrong_face",
                                "tongue_bad",
                                "too_hot",
                                "unclosed_time",
                                "tongue_not_out",
                                "pry",
                                "key_in",
                                "low_battery",
                                "power_off",
                                "shock"                                
                            ],
                        ),
                    ),
                    TuyaBLEBatteryMapping(dp_id=8),
                ],
            ),
        }
    ),
    "szjqr": TuyaBLECategorySensorMapping(
        products={
            **dict.fromkeys(
                ["3yqdo5yt", "xhf790if", "okkyfgfs"],  # CubeTouch 1s and II
                [
                    TuyaBLESensorMapping(
                        dp_id=7,
                        description=SensorEntityDescription(
                            key="battery_charging",
                            device_class=SensorDeviceClass.ENUM,
                            entity_category=EntityCategory.DIAGNOSTIC,
                            options=[
                                BATTERY_NOT_CHARGING,
                                BATTERY_CHARGING,
                                BATTERY_CHARGED,
                            ],
                        ),
                        icons=[
                            "mdi:battery",
                            "mdi:power-plug-battery",
                            "mdi:battery-check",
                        ],
                    ),
                    TuyaBLEBatteryMapping(dp_id=8),
                ],
            ),
            **dict.fromkeys(
                [
                    "blliqpsj",
                    "ndvkgsrm",
                    "yiihr7zh",
                    "neq16kgd"
                ],  # Fingerbot Plus
                [
                    TuyaBLEBatteryMapping(dp_id=12),
                ],
            ),
            **dict.fromkeys(
                [
                    "ltak7e1p",
                    "y6kttvd6",
                    "yrnk7mnn",
                    "nvr2rocq",
                    "bnt7wajf",
                    "rvdceqjh",
                    "5xhbk964",
                ],  # Fingerbot
                [
                    TuyaBLEBatteryMapping(dp_id=12),
                ],
            ),
        },
    ),
    "kg": TuyaBLECategorySensorMapping(
        products={
            **dict.fromkeys(
                [
                    "mknd4lci"
                ],  # Fingerbot Plus
                [
                    TuyaBLEBatteryMapping(dp_id=105),
                ],
            ),
        },
    ),
    "wsdcg": TuyaBLECategorySensorMapping(
        products={
            "ojzlzzsw": [  # Soil moisture sensor
                TuyaBLETemperatureMapping(
                    dp_id=1,
                    coefficient=10.0,
                ),
                TuyaBLESensorMapping(
                    dp_id=2,
                    description=SensorEntityDescription(
                        key="moisture",
                        device_class=SensorDeviceClass.MOISTURE,
                        native_unit_of_measurement=PERCENTAGE,
                        state_class=SensorStateClass.MEASUREMENT,
                    ),
                ),
                TuyaBLESensorMapping(
                    dp_id=3,
                    description=SensorEntityDescription(
                        key="battery_state",
                        icon="mdi:battery",
                        device_class=SensorDeviceClass.ENUM,
                        entity_category=EntityCategory.DIAGNOSTIC,
                        options=[
                            BATTERY_STATE_LOW,
                            BATTERY_STATE_NORMAL,
                            BATTERY_STATE_HIGH,
                        ],
                    ),
                    icons=[
                        "mdi:battery-alert",
                        "mdi:battery-50",
                        "mdi:battery-check",
                    ],
                ),
                TuyaBLEBatteryMapping(dp_id=4),
            ],
            "tv6peegl": [  # Soil moisture sensor
                TuyaBLETemperatureMapping(
                    dp_id=101,
                ),
                TuyaBLESensorMapping(
                    dp_id=102,
                    description=SensorEntityDescription(
                        key="moisture",
                        device_class=SensorDeviceClass.MOISTURE,
                        native_unit_of_measurement=PERCENTAGE,
                        state_class=SensorStateClass.MEASUREMENT,
                    ),
                ),
            ],
        },
    ),
    "zwjcy": TuyaBLECategorySensorMapping(
        products={
            "gvygg3m8": [  # Smartlife Plant Sensor SGS01
                TuyaBLETemperatureMapping(
                    dp_id=5,
                    coefficient=10.0,
                    description=SensorEntityDescription(
                        key="temp_current",
                        device_class=SensorDeviceClass.TEMPERATURE,
                        native_unit_of_measurement=UnitOfTemperature.CELSIUS,
                        state_class=SensorStateClass.MEASUREMENT,
                    ),
                ),
                TuyaBLESensorMapping(
                    dp_id=3,
                    description=SensorEntityDescription(
                        key="humidity",
                        device_class=SensorDeviceClass.HUMIDITY,
                        native_unit_of_measurement=PERCENTAGE,
                        state_class=SensorStateClass.MEASUREMENT,
                    ),
                ),
                TuyaBLESensorMapping(
                    dp_id=14,
                    description=SensorEntityDescription(
                        key="battery_state",
                        icon="mdi:battery",
                        device_class=SensorDeviceClass.ENUM,
                        entity_category=EntityCategory.DIAGNOSTIC,
                        options=[
                            BATTERY_STATE_LOW,
                            BATTERY_STATE_NORMAL,
                            BATTERY_STATE_HIGH,
                        ],
                    ),
                    icons=[
                        "mdi:battery-alert",
                        "mdi:battery-50",
                        "mdi:battery-check",
                    ],
                ),
                TuyaBLEBatteryMapping(
                    dp_id=15,
                    description=SensorEntityDescription(
                        key="battery_percentage",
                        device_class=SensorDeviceClass.BATTERY,
                        native_unit_of_measurement=PERCENTAGE,
                        entity_category=EntityCategory.DIAGNOSTIC,
                        state_class=SensorStateClass.MEASUREMENT,
                    ),

                ),
            ],
        },
    ),
    "zwjcy": TuyaBLECategorySensorMapping(
        products={
            "gvygg3m8": [  # Smartlife Plant Sensor SGS01
                TuyaBLETemperatureMapping(
                    dp_id=5,
                    coefficient=10.0,
                    description=SensorEntityDescription(
                        key="temp_current",
                        device_class=SensorDeviceClass.TEMPERATURE,
                        native_unit_of_measurement=UnitOfTemperature.CELSIUS,
                        state_class=SensorStateClass.MEASUREMENT,
                    ),
                ),
                TuyaBLESensorMapping(
                    dp_id=3,
                    description=SensorEntityDescription(
                        key="humidity",
                        device_class=SensorDeviceClass.HUMIDITY,
                        native_unit_of_measurement=PERCENTAGE,
                        state_class=SensorStateClass.MEASUREMENT,
                    ),
                ),
                TuyaBLESensorMapping(
                    dp_id=14,
                    description=SensorEntityDescription(
                        key="battery_state",
                        icon="mdi:battery",
                        device_class=SensorDeviceClass.ENUM,
                        entity_category=EntityCategory.DIAGNOSTIC,
                        options=[
                            BATTERY_STATE_LOW,
                            BATTERY_STATE_NORMAL,
                            BATTERY_STATE_HIGH,
                        ],
                    ),
                    icons=[
                        "mdi:battery-alert",
                        "mdi:battery-50",
                        "mdi:battery-check",
                    ],
                ),
                TuyaBLEBatteryMapping(
                    dp_id=15,
                    description=SensorEntityDescription(
                        key="battery_percentage",
                        device_class=SensorDeviceClass.BATTERY,
                        native_unit_of_measurement=PERCENTAGE,
                        entity_category=EntityCategory.DIAGNOSTIC,
                        state_class=SensorStateClass.MEASUREMENT,
                    ),

                ),
            ],
        },
    ),
    "znhsb": TuyaBLECategorySensorMapping(
        products={
            "cdlandip":  # Smart water bottle
            [
                TuyaBLETemperatureMapping(
                    dp_id=101,
                ),
                TuyaBLESensorMapping(
                    dp_id=102,
                    description=SensorEntityDescription(
                        key="water_intake",
                        device_class=SensorDeviceClass.WATER,
                        native_unit_of_measurement=UnitOfVolume.MILLILITERS,
                        state_class=SensorStateClass.MEASUREMENT,
                    ),
                ),
                TuyaBLESensorMapping(
                    dp_id=104,
                    description=SensorEntityDescription(
                        key="battery",
                        device_class=SensorDeviceClass.BATTERY,
                        native_unit_of_measurement=PERCENTAGE,
                        entity_category=EntityCategory.DIAGNOSTIC,
                        state_class=SensorStateClass.MEASUREMENT,
                    ),
                    getter=battery_enum_getter,
                ),
            ],
        },
    ),
    "ggq": TuyaBLECategorySensorMapping(
        products={
            "6pahkcau": [  # Irrigation computer PARKSIDE PPB A1
                TuyaBLEBatteryMapping(dp_id=11),
                TuyaBLESensorMapping(
                    dp_id=6,
                    description=SensorEntityDescription(
                        key="time_left",
                        device_class=SensorDeviceClass.DURATION,
                        native_unit_of_measurement=UnitOfTime.MINUTES,
                        state_class=SensorStateClass.MEASUREMENT,
                    ),
                ),
            ],
            "hfgdqhho": [  # Irrigation computer SGW08
                TuyaBLEBatteryMapping(dp_id=11),
            ],
        },
    ),
}
def rssi_getter(sensor: TuyaBLESensor) -> None:
    sensor._attr_native_value = sensor._device.rssi
rssi_mapping = TuyaBLESensorMapping(
    dp_id=SIGNAL_STRENGTH_DP_ID,
    description=SensorEntityDescription(
        key="signal_strength",
        device_class=SensorDeviceClass.SIGNAL_STRENGTH,
        native_unit_of_measurement=SIGNAL_STRENGTH_DECIBELS_MILLIWATT,
        state_class=SensorStateClass.MEASUREMENT,
        entity_category=EntityCategory.DIAGNOSTIC,
        entity_registry_enabled_default=False,
    ),
    getter=rssi_getter,
)
def get_mapping_by_device(device: TuyaBLEDevice) -> list[TuyaBLESensorMapping]:
    category = mapping.get(device.category)
    if category is not None and category.products is not None:
        product_mapping = category.products.get(device.product_id)
        if product_mapping is not None:
            return product_mapping
        if category.mapping is not None:
            return category.mapping
        else:
            return []
    else:
        return []
class TuyaBLESensor(TuyaBLEEntity, SensorEntity):
    """Representation of a Tuya BLE sensor."""
    def __init__(
        self,
        hass: HomeAssistant,
        coordinator: DataUpdateCoordinator,
        device: TuyaBLEDevice,
        product: TuyaBLEProductInfo,
        mapping: TuyaBLESensorMapping,
    ) -> None:
        super().__init__(hass, coordinator, device, product, mapping.description)
        self._mapping = mapping
    @callback
    def _handle_coordinator_update(self) -> None:
        """Handle updated data from the coordinator."""
        if self._mapping.getter is not None:
            self._mapping.getter(self)
        else:
            datapoint = self._device.datapoints[self._mapping.dp_id]
            if datapoint:
                if datapoint.type == TuyaBLEDataPointType.DT_ENUM:
                    if self.entity_description.options is not None:
                        if datapoint.value >= 0 and datapoint.value < len(
                            self.entity_description.options
                        ):
                            self._attr_native_value = self.entity_description.options[
                                datapoint.value
                            ]
                        else:
                            self._attr_native_value = datapoint.value
                    if self._mapping.icons is not None:
                        if datapoint.value >= 0 and datapoint.value < len(
                            self._mapping.icons
                        ):
                            self._attr_icon = self._mapping.icons[datapoint.value]
                elif datapoint.type == TuyaBLEDataPointType.DT_VALUE:
                    self._attr_native_value = (
                        datapoint.value / self._mapping.coefficient
                    )
                else:
                    self._attr_native_value = datapoint.value
        self.async_write_ha_state()
    @property
    def available(self) -> bool:
        """Return if entity is available."""
        result = super().available
        if result and self._mapping.is_available:
            result = self._mapping.is_available(self, self._product)
        return result
async def async_setup_entry(
    hass: HomeAssistant,
    entry: ConfigEntry,
    async_add_entities: AddEntitiesCallback,
) -> None:
    """Set up the Tuya BLE sensors."""
    data: TuyaBLEData = hass.data[DOMAIN][entry.entry_id]
    mappings = get_mapping_by_device(data.device)
    entities: list[TuyaBLESensor] = [
        TuyaBLESensor(
            hass,
            data.coordinator,
            data.device,
            data.product,
            rssi_mapping,
        )
    ]
    for mapping in mappings:
        if mapping.force_add or data.device.datapoints.has_id(
            mapping.dp_id, mapping.dp_type
        ):
            entities.append(
                TuyaBLESensor(
                    hass,
                    data.coordinator,
                    data.device,
                    data.product,
                    mapping,
                )
            )
    async_add_entities(entities)<|MERGE_RESOLUTION|>--- conflicted
+++ resolved
@@ -143,11 +143,7 @@
     "ms": TuyaBLECategorySensorMapping(
         products={
             **dict.fromkeys(
-<<<<<<< HEAD
-                ["ludzroix", "isk2p555", "gumrixyt"], # Smart Lock
-=======
-                ["ludzroix", "isk2p555", "uamrw6h3"], # Smart Lock
->>>>>>> 2742dbc7
+                ["ludzroix", "isk2p555", "gumrixyt", "uamrw6h3"], # Smart Lock
                 [
                     TuyaBLESensorMapping(
                         dp_id=21,
