"""The Tuya BLE integration."""

from __future__ import annotations

from dataclasses import dataclass, field

import logging
from typing import Callable

from homeassistant.components.button import (
    ButtonEntityDescription,
    ButtonEntity,
)
from homeassistant.config_entries import ConfigEntry
from homeassistant.core import HomeAssistant
from homeassistant.helpers.entity_platform import AddEntitiesCallback
from homeassistant.helpers.update_coordinator import DataUpdateCoordinator

from .const import DOMAIN
from .devices import TuyaBLEData, TuyaBLEEntity, TuyaBLEProductInfo
from .tuya_ble import TuyaBLEDataPointType, TuyaBLEDevice

_LOGGER = logging.getLogger(__name__)


TuyaBLEButtonIsAvailable = Callable[["TuyaBLEButton", TuyaBLEProductInfo], bool] | None


@dataclass
class TuyaBLEButtonMapping:
    dp_id: int
    description: ButtonEntityDescription
    force_add: bool = True
    dp_type: TuyaBLEDataPointType | None = None
    is_available: TuyaBLEButtonIsAvailable = None


def is_fingerbot_in_push_mode(self: TuyaBLEButton, product: TuyaBLEProductInfo) -> bool:
    result: bool = True
    if product.fingerbot:
        datapoint = self._device.datapoints[product.fingerbot.mode]
        if datapoint:
            result = datapoint.value == 0
    return result


@dataclass
class TuyaBLEFingerbotModeMapping(TuyaBLEButtonMapping):
    description: ButtonEntityDescription = field(
        default_factory=lambda: ButtonEntityDescription(
            key="push",
        )
    )
    is_available: TuyaBLEButtonIsAvailable = is_fingerbot_in_push_mode


@dataclass
class TuyaBLECategoryButtonMapping:
    products: dict[str, list[TuyaBLEButtonMapping]] | None = None
    mapping: list[TuyaBLEButtonMapping] | None = None


mapping: dict[str, TuyaBLECategoryButtonMapping] = {
    "szjqr": TuyaBLECategoryButtonMapping(
        products={
            **dict.fromkeys(
                ["3yqdo5yt", "xhf790if"],  # CubeTouch 1s and II
                [
                    TuyaBLEFingerbotModeMapping(dp_id=1),
                ],
            ),
            **dict.fromkeys(
                [
                    "blliqpsj",
                    "ndvkgsrm",
                    "riecov42",
                    "yiihr7zh",
                    "neq16kgd",
                    "6jcvqwh0",
                ],  # Fingerbot Plus
                [
                    TuyaBLEFingerbotModeMapping(dp_id=2),
                ],
            ),
            **dict.fromkeys(
                [
                    "ltak7e1p",
                    "y6kttvd6",
                    "yrnk7mnn",
                    "nvr2rocq",
                    "bnt7wajf",
                    "rvdceqjh",
                    "5xhbk964",
                ],  # Fingerbot
                [
                    TuyaBLEFingerbotModeMapping(dp_id=2),
                ],
            ),
        },
    ),
    "kg": TuyaBLECategoryButtonMapping(
        products={
            **dict.fromkeys(
                ["mknd4lci", "riecov42", "bs3ubslo"],  # Fingerbot Plus
                [
                    TuyaBLEFingerbotModeMapping(dp_id=108),
                ],
            ),
        },
    ),
    "znhsb": TuyaBLECategoryButtonMapping(
        products={
            "cdlandip": [  # Smart water bottle
                TuyaBLEButtonMapping(
                    dp_id=109,
                    description=ButtonEntityDescription(
                        key="bright_lid_screen",
                    ),
                ),
            ],
        },
    ),
    "jtmspro": TuyaBLECategoryButtonMapping(
        products={
            "xicdxood": [  # Raycube K7 Pro+
                TuyaBLEButtonMapping(
                    dp_id=71,  # On click it opens the lock, just like connecting via Smart Life App and holding the center button
                    description=ButtonEntityDescription(
                        key="ble_unlock_check",
                        icon="mdi:lock-open-variant-outline",
                    ),
                ),
            ],
        },
    ),
    "ms": TuyaBLECategoryButtonMapping(
<<<<<<< HEAD
        products={
            **dict.fromkeys(
                ["okkyfgfs"],  # Smart Lock
                [
                    TuyaBLEButtonMapping(
                        dp_id=6,
                        description=ButtonEntityDescription(
                            key="bluetooth_unlock",
                        ),
                    ),
                    # TuyaBLEButtonMapping(
                    #    dp_id=12,
                    #    description=ButtonEntityDescription(
                    #        key="unlock_fingerprint",
                    #    ),
                    # ),
                ],
            ),
        }
    ),
=======
          products={
             "okkyfgfs": # Smart Lock
             [
                 TuyaBLEButtonMapping(
                     dp_id=6,
                     description=ButtonEntityDescription(
                         key="bluetooth_unlock",
                     ),
                 ),
             ],
          },
      ),
>>>>>>> 4c67d8eb
}


def get_mapping_by_device(device: TuyaBLEDevice) -> list[TuyaBLECategoryButtonMapping]:
    category = mapping.get(device.category)
    if category is not None and category.products is not None:
        product_mapping = category.products.get(device.product_id)
        if product_mapping is not None:
            return product_mapping
        if category.mapping is not None:
            return category.mapping

    return []


class TuyaBLEButton(TuyaBLEEntity, ButtonEntity):
    """Representation of a Tuya BLE Button."""

    def __init__(
        self,
        hass: HomeAssistant,
        coordinator: DataUpdateCoordinator,
        device: TuyaBLEDevice,
        product: TuyaBLEProductInfo,
        mapping: TuyaBLEButtonMapping,
    ) -> None:
        super().__init__(hass, coordinator, device, product, mapping.description)
        self._mapping = mapping

    def press(self) -> None:
        """Press the button."""
        datapoint = self._device.datapoints.get_or_create(
            self._mapping.dp_id,
            TuyaBLEDataPointType.DT_BOOL,
            False,
        )
        if datapoint:
            self._hass.create_task(datapoint.set_value(not bool(datapoint.value)))

    @property
    def available(self) -> bool:
        """Return if entity is available."""
        result = super().available
        if result and self._mapping.is_available:
            result = self._mapping.is_available(self, self._product)
        return result


async def async_setup_entry(
    hass: HomeAssistant,
    entry: ConfigEntry,
    async_add_entities: AddEntitiesCallback,
) -> None:
    """Set up the Tuya BLE sensors."""
    data: TuyaBLEData = hass.data[DOMAIN][entry.entry_id]
    mappings = get_mapping_by_device(data.device)
    entities: list[TuyaBLEButton] = []
    for mapping in mappings:
        if mapping.force_add or data.device.datapoints.has_id(
            mapping.dp_id, mapping.dp_type
        ):
            entities.append(
                TuyaBLEButton(
                    hass,
                    data.coordinator,
                    data.device,
                    data.product,
                    mapping,
                )
            )
    async_add_entities(entities)<|MERGE_RESOLUTION|>--- conflicted
+++ resolved
@@ -126,7 +126,7 @@
                 TuyaBLEButtonMapping(
                     dp_id=71,  # On click it opens the lock, just like connecting via Smart Life App and holding the center button
                     description=ButtonEntityDescription(
-                        key="ble_unlock_check",
+                        key="bluetooth_unlock",
                         icon="mdi:lock-open-variant-outline",
                     ),
                 ),
@@ -134,7 +134,6 @@
         },
     ),
     "ms": TuyaBLECategoryButtonMapping(
-<<<<<<< HEAD
         products={
             **dict.fromkeys(
                 ["okkyfgfs"],  # Smart Lock
@@ -155,20 +154,6 @@
             ),
         }
     ),
-=======
-          products={
-             "okkyfgfs": # Smart Lock
-             [
-                 TuyaBLEButtonMapping(
-                     dp_id=6,
-                     description=ButtonEntityDescription(
-                         key="bluetooth_unlock",
-                     ),
-                 ),
-             ],
-          },
-      ),
->>>>>>> 4c67d8eb
 }
 
 
