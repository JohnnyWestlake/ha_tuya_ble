--- conflicted
+++ resolved
@@ -4,10 +4,6 @@
 from dataclasses import dataclass
 
 from enum import StrEnum
-<<<<<<< HEAD
-
-=======
->>>>>>> f7456300
 from tuya_iot import TuyaCloudOpenAPIEndpoint
 from typing_extensions import Final
 
