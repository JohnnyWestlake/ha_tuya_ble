--- conflicted
+++ resolved
@@ -10,30 +10,10 @@
 
 from homeassistant.const import (
     CONF_ADDRESS,
-<<<<<<< HEAD
     CONF_DEVICE_ID,
     CONF_COUNTRY_CODE,
     CONF_PASSWORD,
     CONF_USERNAME,
-=======
-    CONF_COUNTRY_CODE,
-    CONF_DEVICE_ID,
-    CONF_PASSWORD,
-    CONF_USERNAME,
-)
-from homeassistant.core import HomeAssistant
-from homeassistant.components.tuya.const import (
-    CONF_APP_TYPE,
-    CONF_ENDPOINT,
-    DOMAIN as TUYA_DOMAIN,
-    TUYA_RESPONSE_RESULT,
-    TUYA_RESPONSE_SUCCESS,
-)
-from homeassistant.helpers.entity import DeviceInfo, EntityDescription
-from homeassistant.helpers.update_coordinator import (
-    CoordinatorEntity,
-    DataUpdateCoordinator,
->>>>>>> 50862820
 )
 
 from homeassistant.core import HomeAssistant
@@ -69,17 +49,8 @@
     TUYA_API_FACTORY_INFO_URL,
     TUYA_API_DEVICE_SPECIFICATION,
     TUYA_FACTORY_INFO_MAC,
-<<<<<<< HEAD
     TUYA_RESPONSE_RESULT,
     TUYA_RESPONSE_SUCCESS,
-=======
-    TUYA_API_DEVICES_URL,
-    TUYA_API_FACTORY_INFO_URL,
-    TUYA_FACTORY_INFO_MAC,
-    CONF_ACCESS_ID,
-    CONF_ACCESS_SECRET,
-    CONF_AUTH_TYPE,
->>>>>>> 50862820
     SMARTLIFE_APP,
 )
 
