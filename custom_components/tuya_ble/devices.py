--- conflicted
+++ resolved
@@ -75,12 +75,8 @@
     name: str
     manufacturer: str = DEVICE_DEF_MANUFACTURER
     fingerbot: TuyaBLEFingerbotInfo | None = None
-<<<<<<< HEAD
     watervalve: TuyaBLEWaterValveInfo | None = None
-
-=======
     lock: int | None = None
->>>>>>> f4fcbfd5
 
 class TuyaBLEEntity(CoordinatorEntity):
     """Tuya BLE base entity."""
@@ -359,27 +355,14 @@
     "ms": TuyaBLECategoryInfo(
         products={
             **dict.fromkeys(
-<<<<<<< HEAD
-                ["ludzroix", "isk2p555", "gumrixyt", "uamrw6h3", "okkyfgfs"],
+                ["ludzroix", "isk2p555", "gumrixyt", "uamrw6h3"],
                 TuyaBLEProductInfo(  # device product_id
                     name="Smart Lock",
                 ),
-=======
-                [
-                    "ludzroix",
-                    "isk2p555",
-                    "gumrixyt",
-                    "uamrw6h3"
-                 ],
-                     TuyaBLEProductInfo(  # device product_id
-                     name="Smart Lock",
-                 ),
-            ),
-            "okkyfgfs":
-            TuyaBLEProductInfo(
+            ),
+            "okkyfgfs": TuyaBLEProductInfo(
                 name="TEKXDD Fingerprint Smart Lock",
                 lock=1,
->>>>>>> f4fcbfd5
             ),
         },
     ),
@@ -419,13 +402,9 @@
                     "blliqpsj",
                     "ndvkgsrm",
                     "yiihr7zh",
-<<<<<<< HEAD
                     "neq16kgd",
                     "6jcvqwh0",
                     "riecov42",
-=======
-                    "neq16kgd"
->>>>>>> f4fcbfd5
                 ],  # device product_ids
                 TuyaBLEProductInfo(
                     name="Fingerbot Plus",
@@ -469,14 +448,7 @@
     "kg": TuyaBLECategoryInfo(
         products={
             **dict.fromkeys(
-<<<<<<< HEAD
                 ["mknd4lci", "riecov42", "bs3ubslo"],  # device product_ids
-=======
-                [
-                    "mknd4lci",
-                    "riecov42"
-                ],  # device product_ids
->>>>>>> f4fcbfd5
                 TuyaBLEProductInfo(
                     name="Fingerbot Plus",
                     fingerbot=TuyaBLEFingerbotInfo(
@@ -496,7 +468,6 @@
     "wk": TuyaBLECategoryInfo(
         products={
             **dict.fromkeys(
-<<<<<<< HEAD
                 [
                     "drlajpqc",
                     "nhj2j7su",
@@ -504,15 +475,6 @@
                 ],  # device product_id
                 TuyaBLEProductInfo(
                     name="Thermostatic Radiator Valve",
-=======
-            [
-            "drlajpqc",
-            "nhj2j7su",
-            "zmachryv",
-            ],  # device product_id
-            TuyaBLEProductInfo(
-                name="Thermostatic Radiator Valve",
->>>>>>> f4fcbfd5
                 ),
             ),
         },
@@ -522,12 +484,9 @@
             "ojzlzzsw": TuyaBLEProductInfo(  # device product_id
                 name="Soil moisture sensor",
             ),
-<<<<<<< HEAD
             "iv7hudlj": TuyaBLEProductInfo(  # device product_id
                 name="Bluetooth Temperature Humidity Sensor",
             ),
-=======
->>>>>>> f4fcbfd5
             "tv6peegl": TuyaBLEProductInfo(  # new device product_id
                 name="Soil Thermo-Hygrometer",
             ),
@@ -586,7 +545,6 @@
                 [
                     "6pahkcau",  # PPB A1
                     "hfgdqhho"   # SGW08
-<<<<<<< HEAD
                 ],  # device product_id
                 TuyaBLEProductInfo(
                     name="Irrigation computer",
@@ -599,13 +557,6 @@
             "nxquc5lb": TuyaBLEProductInfo(  # device product_id
                 name="Water valve controller",
             ),
-=======
-                ],
-                TuyaBLEProductInfo(
-                    name="Irrigation computer",
-                )
-            )
->>>>>>> f4fcbfd5
         },
     ),
     "dd": TuyaBLECategoryInfo(
