--- conflicted
+++ resolved
@@ -354,12 +354,8 @@
         products={
             **dict.fromkeys(
                 [
-<<<<<<< HEAD
-                    "mknd4lci"
-=======
                     "mknd4lci",
                     "riecov42"
->>>>>>> 57152b91
                 ],  # Fingerbot Plus
                 [
                     TuyaBLENumberMapping(
